import os
import io
import gpgme
import json
import time
import base64
<<<<<<< HEAD
import datetime
import Tkinter
=======
import pygtk
pygtk.require('2.0')
import gtk
import gobject
>>>>>>> 4438f614

############################################################

DEFAULT_NEW_PASSWORD_OCTETS=18

def pwgen(bytes):
    s = os.urandom(bytes)
    return base64.b64encode(s)

############################################################

class DatabaseError(Exception):
    def __init__(self, msg):
        self.msg = msg
    def __str__(self):
        return repr(self.msg)

class Database():
    """An Assword database."""

    def __init__(self, dbpath=None, keyid=None):
        """Database at dbpath will be decrypted and loaded into memory.
If dbpath not specified, empty database will be initialized."""
        self.dbpath = dbpath
        self.keyid = keyid

        # default database information
        self.type = 'assword'
        self.version = 1
        self.entries = {}

        self.gpg = gpgme.Context()
        self.gpg.armor = True

        if self.dbpath and os.path.exists(self.dbpath):
            try:
                cleardata = self._decryptDB(self.dbpath)
                # FIXME: trap exception if json corrupt
                jsondata = json.loads(cleardata.getvalue())
            except IOError as e:
                raise DatabaseError(e)
            except gpgme.GpgmeError as e:
                raise DatabaseError('Decryption error: %s' % (e[2]))

            # unpack the json data
            if 'type' not in jsondata or jsondata['type'] != self.type:
                raise DatabaseError('Database is not a proper assword database.')
            if 'version' not in jsondata or jsondata['version'] != self.version:
                raise DatabaseError('Incompatible database.')
            self.entries = jsondata['entries']

    def _decryptDB(self, path):
        data = io.BytesIO()
        with io.BytesIO() as encdata:
            with open(path, 'rb') as f:
                encdata.write(f.read())
                encdata.seek(0)
                sigs = self.gpg.decrypt_verify(encdata, data)
        # check signature
        if not sigs[0].validity >= gpgme.VALIDITY_FULL:
            raise DatabaseError(sigs, 'Signature on database was not fully valid.')
        data.seek(0)
        return data

    def _encryptDB(self, data, keyid):
        # The signer and the recipient are assumed to be the same.
        # FIXME: should these be separated?
        try:
            recipient = self.gpg.get_key(keyid or self.keyid)
            signer = self.gpg.get_key(keyid or self.keyid)
        except:
            raise DatabaseError('Could not retrieve GPG encryption key.')
        self.gpg.signers = [signer]
        encdata = io.BytesIO()
        data.seek(0)
        sigs = self.gpg.encrypt_sign([recipient],
                                     gpgme.ENCRYPT_ALWAYS_TRUST,
                                     data,
                                     encdata)
        encdata.seek(0)
        return encdata

    def add(self, context, password=None):
        """Add a new entry to the database.
Database won't be saved to disk until save()."""
        if not password:
            bytes = int(os.getenv('ASSWORD_PASSWORD', DEFAULT_NEW_PASSWORD_OCTETS))
            password = pwgen(bytes)

        e = {'password': password,
             'date': datetime.datetime.now().isoformat()}
        self.entries[context] = e
        return e

    def remove(self, context):
        """Remove an entry from the database.
Database won't be saved to disk until save()."""
        del self.entries[context]

    def save(self, keyid=None, path=None):
        """Save database to disk.
Key ID must either be specified here or at database initialization.
If path not specified, database will be saved at original dbpath location."""
        # FIXME: should check that recipient is not different than who
        # the db was originally encrypted for
        if not keyid:
            keyid = self.keyid
        if not keyid:
            raise DatabaseError('Key ID for decryption not specified.')
        if not path:
            path = self.dbpath
        if not path:
            raise DatabaseError('Save path not specified.')
        jsondata = {'type': self.type,
                    'version': self.version,
                    'entries': self.entries}
        cleardata = io.BytesIO(json.dumps(jsondata, indent=2))
        encdata = self._encryptDB(cleardata, keyid)
        newpath = path + '.new'
        bakpath = path + '.bak'
        with open(newpath, 'w') as f:
            f.write(encdata.getvalue())
        if os.path.exists(path):
            os.rename(path, bakpath)
        os.rename(newpath, path)

    def get_exact_entry(self, context):
        for x in self.entries:
            if self.entries[x]['context'] == context:
                return self.entries[x]
        return None

    def search(self, query=None):
        """Search for query in contexts.
If query is None, all entries will be returned."""
        mset = {}
        for context, entry in self.entries.iteritems():
            # simple substring match
            if query in context:
                mset[context] = entry
        return mset

    def __getitem__(self, context):
        '''Return database entry for exact context'''
        return self.entries[context]

############################################################
    
# Assumes that the func_data is set to the number of the text column in the
# model.
def match_func(completion, key, iter, column):
    model = completion.get_model()
    text = model[iter][column]
    if text.lower().find(key.lower()) > -1:
        return True
    return False

class Xsearch:
    """Assword X-based query UI."""
    def __init__(self, db, query=None):

        self.db = db
        self.query = None
        self.results = None
        self.selected = None
        self.window = None
        self.entry = None
        self.label = None
        self.contexts = []

        if query:
            # If we have an intial query, directly do a search without
            # initializing any X objects.  This will initialize the
            # database and potentially return entries.
            r = self.db.search(query)
            # If only a single entry is found, _search() will set the
            # result and attempt to close any X objects (of which
            # there are none).  Since we don't need to initialize any
            # GUI, return the initialization immediately.
            # See .returnValue().
            if len(r) == 1:
                self.selected = r[r.keys()[0]]
                return

        self.window = gtk.Window(gtk.WINDOW_TOPLEVEL)
        self.window.set_border_width(10)

        self.entry = gtk.Entry()
        if query:
            self.entry.set_text(query)
        completion = gtk.EntryCompletion()
        self.entry.set_completion(completion)
        liststore = gtk.ListStore(gobject.TYPE_STRING, gobject.TYPE_INT)
        completion.set_model(liststore)
        completion.set_text_column(0)
        completion.set_match_func(match_func, 0) # 0 is column number
        for val in self.db.entries:
            self.contexts.append(self.db.entries[val]['context'])
            liststore.append([self.db.entries[val]['context'], int(val)])
        hbox = gtk.HBox()
        vbox = gtk.VBox()
        self.createbutton = gtk.Button("Create")
        self.label = gtk.Label("enter the context for the password you want:")
        self.window.add(vbox)

        vbox.add(self.label)
        vbox.add(hbox)
        hbox.add(self.entry)
        hbox.add(self.createbutton)

        self.entry.connect("activate", self.enter)
        self.entry.connect("changed", self.updatecreate)
        self.createbutton.connect("clicked", self.create)
        self.window.connect("destroy", self.destroy)
        self.window.connect("key-press-event", self.keypress)
    
        self.entry.show()
        self.label.show()
        vbox.show()
        hbox.show()
        self.createbutton.show()
        self.updatecreate(self.entry)
        self.window.show()

    def keypress(self, widget, event):
        if event.keyval == gtk.keysyms.Escape:
            gtk.main_quit()

    def updatecreate(self, widget, data=None):
        e = self.entry.get_text()
        self.createbutton.set_sensitive(e != '' and e not in self.contexts)

    def enter(self, widget, data=None):
        e = self.entry.get_text()
        if e in self.contexts:
            self.selected = self.db.get_exact_entry(e)
            if self.selected is None:
                self.label.set_text("weird -- no context found even though we thought there should be one")
            else:
                gtk.main_quit()
        else:
            self.label.set_text("no match")

    def create(self, widget, data=None):
        e = self.entry.get_text()
        id = self.db.add(e)
        self.selected = self.db[id]
        self.db.save()
        gtk.main_quit()

    def destroy(self, widget, data=None):
        gtk.main_quit()

    def returnValue(self):
        if self.selected is None:
            gtk.main()
        return self.selected<|MERGE_RESOLUTION|>--- conflicted
+++ resolved
@@ -4,15 +4,11 @@
 import json
 import time
 import base64
-<<<<<<< HEAD
 import datetime
-import Tkinter
-=======
 import pygtk
 pygtk.require('2.0')
 import gtk
 import gobject
->>>>>>> 4438f614
 
 ############################################################
 
